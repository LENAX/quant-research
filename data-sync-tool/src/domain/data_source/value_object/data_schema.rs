--- conflicted
+++ resolved
@@ -4,34 +4,6 @@
 use getset::{Getters, MutGetters};
 use std::collections::HashMap;
 
-<<<<<<< HEAD
-use super::field_type::FieldType;
-use crate::common::errors::Result;
-
-#[derive(Debug, Dummy, PartialEq, Eq, Clone, Getters, MutGetters)]
-#[getset(get = "pub")]
-pub struct Column {
-    name: String,
-    col_type: FieldType,
-    description: String,
-}
-
-impl Column {
-    pub fn new(name: &str, col_type: &str, description: &str) -> Result<Self> {
-        let column_type = FieldType::try_from(col_type.to_string())?;
-        Ok(Self {
-            name: name.to_string(),
-            col_type: column_type,
-            description: description.to_string(),
-        })
-    }
-}
-
-#[derive(Debug, Dummy, PartialEq, Eq, Clone, Getters)]
-pub struct DataSchema {
-    #[getset(get = "pub", get_mut = "pub")]
-    columns: HashMap<String, Column>,
-=======
 use fake::{Dummy, Fake};
 use getset::{Getters, Setters};
 
@@ -48,7 +20,6 @@
 #[getset(get, set, get_mut)]
 pub struct DataSchema {
     columns: HashMap<String, Column>
->>>>>>> 09353a67
 }
 
 impl DataSchema {
