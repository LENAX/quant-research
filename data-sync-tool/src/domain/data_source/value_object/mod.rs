pub mod api_param;
pub mod data_schema;
<<<<<<< HEAD
pub mod field_type;
=======
>>>>>>> 09353a67
pub mod local_storage;<|MERGE_RESOLUTION|>--- conflicted
+++ resolved
@@ -1,7 +1,3 @@
 pub mod api_param;
 pub mod data_schema;
-<<<<<<< HEAD
-pub mod field_type;
-=======
->>>>>>> 09353a67
 pub mod local_storage;