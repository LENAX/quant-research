--- conflicted
+++ resolved
@@ -11,10 +11,6 @@
 derivative = "2.2.0"
 fake = {version = "2.5", features=['derive', 'chrono', 'uuid', ]}
 getset = "0.1.2"
-<<<<<<< HEAD
-lazy_static = "1.4.0"
-=======
->>>>>>> 09353a67
 mockall = "0.11.3"
 rand = "0.8.5"
 readonly = "0.2.3"
